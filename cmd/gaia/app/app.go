package app

import (
	"encoding/json"
	"io"
	"os"

	abci "github.com/tendermint/tendermint/abci/types"
	cmn "github.com/tendermint/tendermint/libs/common"
	dbm "github.com/tendermint/tendermint/libs/db"
	"github.com/tendermint/tendermint/libs/log"
	tmtypes "github.com/tendermint/tendermint/types"

	bam "github.com/cosmos/cosmos-sdk/baseapp"
	"github.com/cosmos/cosmos-sdk/codec"
	sdk "github.com/cosmos/cosmos-sdk/types"
	"github.com/cosmos/cosmos-sdk/x/auth"
	"github.com/cosmos/cosmos-sdk/x/bank"
	distr "github.com/cosmos/cosmos-sdk/x/distribution"
	"github.com/cosmos/cosmos-sdk/x/gov"
	"github.com/cosmos/cosmos-sdk/x/params"
	"github.com/cosmos/cosmos-sdk/x/slashing"
	"github.com/cosmos/cosmos-sdk/x/stake"
)

const (
	appName = "GaiaApp"
)

// default home directories for expected binaries
var (
	DefaultCLIHome  = os.ExpandEnv("$HOME/.gaiacli")
	DefaultNodeHome = os.ExpandEnv("$HOME/.gaiad")
)

// Extended ABCI application
type GaiaApp struct {
	*bam.BaseApp
	cdc *codec.Codec

	// keys to access the substores
	keyMain          *sdk.KVStoreKey
	keyAccount       *sdk.KVStoreKey
	keyStake         *sdk.KVStoreKey
	tkeyStake        *sdk.TransientStoreKey
	keySlashing      *sdk.KVStoreKey
	keyDistr         *sdk.KVStoreKey
	tkeyDistr        *sdk.TransientStoreKey
	keyGov           *sdk.KVStoreKey
	keyFeeCollection *sdk.KVStoreKey
	keyParams        *sdk.KVStoreKey
	tkeyParams       *sdk.TransientStoreKey

	// Manage getting and setting accounts
	accountMapper       auth.AccountMapper
	feeCollectionKeeper auth.FeeCollectionKeeper
	bankKeeper          bank.Keeper
	stakeKeeper         stake.Keeper
	slashingKeeper      slashing.Keeper
	distrKeeper         distr.Keeper
	govKeeper           gov.Keeper
	paramsKeeper        params.Keeper
}

// NewGaiaApp returns a reference to an initialized GaiaApp.
func NewGaiaApp(logger log.Logger, db dbm.DB, traceStore io.Writer, baseAppOptions ...func(*bam.BaseApp)) *GaiaApp {
	cdc := MakeCodec()

	bApp := bam.NewBaseApp(appName, logger, db, auth.DefaultTxDecoder(cdc), baseAppOptions...)
	bApp.SetCommitMultiStoreTracer(traceStore)

	var app = &GaiaApp{
		BaseApp:          bApp,
		cdc:              cdc,
		keyMain:          sdk.NewKVStoreKey("main"),
		keyAccount:       sdk.NewKVStoreKey("acc"),
		keyStake:         sdk.NewKVStoreKey("stake"),
		tkeyStake:        sdk.NewTransientStoreKey("transient_stake"),
		keyDistr:         sdk.NewKVStoreKey("distr"),
		tkeyDistr:        sdk.NewTransientStoreKey("transient_distr"),
		keySlashing:      sdk.NewKVStoreKey("slashing"),
		keyGov:           sdk.NewKVStoreKey("gov"),
		keyFeeCollection: sdk.NewKVStoreKey("fee"),
		keyParams:        sdk.NewKVStoreKey("params"),
		tkeyParams:       sdk.NewTransientStoreKey("transient_params"),
	}

	// define the accountMapper
	app.accountMapper = auth.NewAccountMapper(
		app.cdc,
		app.keyAccount,        // target store
		auth.ProtoBaseAccount, // prototype
	)

	// add handlers
	app.feeCollectionKeeper = auth.NewFeeCollectionKeeper(app.cdc, app.keyFeeCollection)
	app.bankKeeper = bank.NewBaseKeeper(app.accountMapper)
<<<<<<< HEAD
	app.paramsKeeper = params.NewKeeper(app.cdc, app.keyParams)
	app.stakeKeeper = stake.NewKeeper(app.cdc, app.keyStake, app.tkeyStake,
		app.bankKeeper, app.RegisterCodespace(stake.DefaultCodespace))
	app.distrKeeper = distr.NewKeeper(app.cdc, app.keyDistr, app.tkeyDistr,
		app.paramsKeeper.Setter(), app.bankKeeper, app.stakeKeeper,
		app.feeCollectionKeeper, app.RegisterCodespace(stake.DefaultCodespace))
	app.slashingKeeper = slashing.NewKeeper(app.cdc, app.keySlashing, app.stakeKeeper,
		app.paramsKeeper.Getter(), app.RegisterCodespace(slashing.DefaultCodespace))
	app.govKeeper = gov.NewKeeper(app.cdc, app.keyGov, app.paramsKeeper.Setter(),
		app.bankKeeper, app.stakeKeeper, app.RegisterCodespace(gov.DefaultCodespace))

	// register the staking hooks
	app.stakeKeeper = app.stakeKeeper.WithHooks(NewHooks(app.distrKeeper.Hooks(), app.slashingKeeper.Hooks()))
=======

	app.paramsKeeper = params.NewKeeper(
		app.cdc,
		app.keyParams, app.tkeyParams,
	)

	app.stakeKeeper = stake.NewKeeper(
		app.cdc,
		app.keyStake, app.tkeyStake,
		app.bankKeeper, app.paramsKeeper.Subspace(stake.DefaultParamspace),
		app.RegisterCodespace(stake.DefaultCodespace),
	)

	app.slashingKeeper = slashing.NewKeeper(
		app.cdc,
		app.keySlashing,
		app.stakeKeeper, app.paramsKeeper.Subspace(slashing.DefaultParamspace),
		app.RegisterCodespace(slashing.DefaultCodespace),
	)

	app.stakeKeeper = app.stakeKeeper.WithHooks(
		app.slashingKeeper.Hooks(),
	)

	app.govKeeper = gov.NewKeeper(
		app.cdc,
		app.keyGov,
		app.paramsKeeper, app.paramsKeeper.Subspace(gov.DefaultParamspace), app.bankKeeper, app.stakeKeeper,
		app.RegisterCodespace(gov.DefaultCodespace),
	)

	app.feeCollectionKeeper = auth.NewFeeCollectionKeeper(
		app.cdc,
		app.keyFeeCollection,
	)
>>>>>>> 6c9e71b6

	// register message routes
	app.Router().
		AddRoute("bank", bank.NewHandler(app.bankKeeper)).
		AddRoute("stake", stake.NewHandler(app.stakeKeeper)).
		AddRoute("distr", distr.NewHandler(app.distrKeeper)).
		AddRoute("slashing", slashing.NewHandler(app.slashingKeeper)).
		AddRoute("gov", gov.NewHandler(app.govKeeper))

	app.QueryRouter().
		AddRoute("gov", gov.NewQuerier(app.govKeeper)).
		AddRoute("stake", stake.NewQuerier(app.stakeKeeper, app.cdc))

	// initialize BaseApp
	app.SetInitChainer(app.initChainer)
	app.SetBeginBlocker(app.BeginBlocker)
	app.SetAnteHandler(auth.NewAnteHandler(app.accountMapper, app.feeCollectionKeeper))
	app.MountStoresIAVL(app.keyMain, app.keyAccount, app.keyStake, app.keyDistr,
		app.keySlashing, app.keyGov, app.keyFeeCollection, app.keyParams)
	app.MountStoresTransient(app.tkeyParams, app.tkeyStake, app.tkeyDistr)
	app.SetEndBlocker(app.EndBlocker)

	err := app.LoadLatestVersion(app.keyMain)
	if err != nil {
		cmn.Exit(err.Error())
	}

	return app
}

// custom tx codec
func MakeCodec() *codec.Codec {
	var cdc = codec.New()
	bank.RegisterCodec(cdc)
	stake.RegisterCodec(cdc)
	distr.RegisterCodec(cdc)
	slashing.RegisterCodec(cdc)
	gov.RegisterCodec(cdc)
	auth.RegisterCodec(cdc)
	sdk.RegisterCodec(cdc)
	codec.RegisterCrypto(cdc)
	return cdc
}

// application updates every end block
func (app *GaiaApp) BeginBlocker(ctx sdk.Context, req abci.RequestBeginBlock) abci.ResponseBeginBlock {
	tags := slashing.BeginBlocker(ctx, req, app.slashingKeeper)
	distr.BeginBlocker(ctx, req, app.distrKeeper)

	return abci.ResponseBeginBlock{
		Tags: tags.ToKVPairs(),
	}
}

// application updates every end block
// nolint: unparam
func (app *GaiaApp) EndBlocker(ctx sdk.Context, req abci.RequestEndBlock) abci.ResponseEndBlock {

	// distribute rewards
	distr.EndBlocker(ctx, app.distrKeeper)

	tags := gov.EndBlocker(ctx, app.govKeeper)
	validatorUpdates := stake.EndBlocker(ctx, app.stakeKeeper)

	// Add these new validators to the addr -> pubkey map.
	app.slashingKeeper.AddValidators(ctx, validatorUpdates)

	return abci.ResponseEndBlock{
		ValidatorUpdates: validatorUpdates,
		Tags:             tags,
	}
}

// custom logic for gaia initialization
func (app *GaiaApp) initChainer(ctx sdk.Context, req abci.RequestInitChain) abci.ResponseInitChain {
	stateJSON := req.AppStateBytes
	// TODO is this now the whole genesis file?

	var genesisState GenesisState
	err := app.cdc.UnmarshalJSON(stateJSON, &genesisState)
	if err != nil {
		panic(err) // TODO https://github.com/cosmos/cosmos-sdk/issues/468
		// return sdk.ErrGenesisParse("").TraceCause(err, "")
	}

	// load the accounts
	for _, gacc := range genesisState.Accounts {
		acc := gacc.ToAccount()
		acc.AccountNumber = app.accountMapper.GetNextAccountNumber(ctx)
		app.accountMapper.SetAccount(ctx, acc)
	}

	// load the initial stake information
	validators, err := stake.InitGenesis(ctx, app.stakeKeeper, genesisState.StakeData)
	if err != nil {
		panic(err) // TODO find a way to do this w/o panics
	}

	// load the address to pubkey map
	slashing.InitGenesis(ctx, app.slashingKeeper, genesisState.SlashingData, genesisState.StakeData)

	gov.InitGenesis(ctx, app.govKeeper, genesisState.GovData)
	distr.InitGenesis(ctx, app.distrKeeper, genesisState.DistrData)
	err = GaiaValidateGenesisState(genesisState)
	if err != nil {
		panic(err) // TODO find a way to do this w/o panics
	}

	return abci.ResponseInitChain{
		Validators: validators,
	}
}

// export the state of gaia for a genesis file
func (app *GaiaApp) ExportAppStateAndValidators() (appState json.RawMessage, validators []tmtypes.GenesisValidator, err error) {
	ctx := app.NewContext(true, abci.Header{})

	// iterate to get the accounts
	accounts := []GenesisAccount{}
	appendAccount := func(acc auth.Account) (stop bool) {
		account := NewGenesisAccountI(acc)
		accounts = append(accounts, account)
		return false
	}
	app.accountMapper.IterateAccounts(ctx, appendAccount)

	genState := GenesisState{
		Accounts:  accounts,
		StakeData: stake.WriteGenesis(ctx, app.stakeKeeper),
		DistrData: distr.WriteGenesis(ctx, app.distrKeeper),
		GovData:   gov.WriteGenesis(ctx, app.govKeeper),
	}
	appState, err = codec.MarshalJSONIndent(app.cdc, genState)
	if err != nil {
		return nil, nil, err
	}
	validators = stake.WriteValidators(ctx, app.stakeKeeper)
	return appState, validators, nil
}

//______________________________________________________________________________________________

// Combined Staking Hooks
type Hooks struct {
	dh distr.Hooks
	sh slashing.Hooks
}

func NewHooks(dh distr.Hooks, sh slashing.Hooks) Hooks {
	return Hooks{dh, sh}
}

var _ sdk.StakingHooks = Hooks{}

// nolint
func (h Hooks) OnValidatorCreated(ctx sdk.Context, addr sdk.ValAddress) {
	h.dh.OnValidatorCreated(ctx, addr)
}
func (h Hooks) OnValidatorCommissionChange(ctx sdk.Context, addr sdk.ValAddress) {
	h.dh.OnValidatorCommissionChange(ctx, addr)
}
func (h Hooks) OnValidatorRemoved(ctx sdk.Context, addr sdk.ValAddress) {
	h.dh.OnValidatorRemoved(ctx, addr)
}
func (h Hooks) OnValidatorBonded(ctx sdk.Context, addr sdk.ConsAddress) {
	h.sh.OnValidatorBonded(ctx, addr)
}
func (h Hooks) OnValidatorBeginUnbonding(ctx sdk.Context, addr sdk.ConsAddress) {
	h.sh.OnValidatorBeginUnbonding(ctx, addr)
}
func (h Hooks) OnDelegationCreated(ctx sdk.Context, delAddr sdk.AccAddress, valAddr sdk.ValAddress) {
	h.dh.OnDelegationCreated(ctx, delAddr, valAddr)
}
func (h Hooks) OnDelegationSharesModified(ctx sdk.Context, delAddr sdk.AccAddress, valAddr sdk.ValAddress) {
	h.dh.OnDelegationSharesModified(ctx, delAddr, valAddr)
}
func (h Hooks) OnDelegationRemoved(ctx sdk.Context, delAddr sdk.AccAddress, valAddr sdk.ValAddress) {
	h.dh.OnDelegationRemoved(ctx, delAddr, valAddr)
}<|MERGE_RESOLUTION|>--- conflicted
+++ resolved
@@ -93,47 +93,34 @@
 	)
 
 	// add handlers
-	app.feeCollectionKeeper = auth.NewFeeCollectionKeeper(app.cdc, app.keyFeeCollection)
 	app.bankKeeper = bank.NewBaseKeeper(app.accountMapper)
-<<<<<<< HEAD
-	app.paramsKeeper = params.NewKeeper(app.cdc, app.keyParams)
-	app.stakeKeeper = stake.NewKeeper(app.cdc, app.keyStake, app.tkeyStake,
-		app.bankKeeper, app.RegisterCodespace(stake.DefaultCodespace))
-	app.distrKeeper = distr.NewKeeper(app.cdc, app.keyDistr, app.tkeyDistr,
-		app.paramsKeeper.Setter(), app.bankKeeper, app.stakeKeeper,
-		app.feeCollectionKeeper, app.RegisterCodespace(stake.DefaultCodespace))
-	app.slashingKeeper = slashing.NewKeeper(app.cdc, app.keySlashing, app.stakeKeeper,
-		app.paramsKeeper.Getter(), app.RegisterCodespace(slashing.DefaultCodespace))
-	app.govKeeper = gov.NewKeeper(app.cdc, app.keyGov, app.paramsKeeper.Setter(),
-		app.bankKeeper, app.stakeKeeper, app.RegisterCodespace(gov.DefaultCodespace))
-
-	// register the staking hooks
-	app.stakeKeeper = app.stakeKeeper.WithHooks(NewHooks(app.distrKeeper.Hooks(), app.slashingKeeper.Hooks()))
-=======
-
+	app.feeCollectionKeeper = auth.NewFeeCollectionKeeper(
+		app.cdc,
+		app.keyFeeCollection,
+	)
 	app.paramsKeeper = params.NewKeeper(
 		app.cdc,
 		app.keyParams, app.tkeyParams,
 	)
-
 	app.stakeKeeper = stake.NewKeeper(
 		app.cdc,
 		app.keyStake, app.tkeyStake,
 		app.bankKeeper, app.paramsKeeper.Subspace(stake.DefaultParamspace),
 		app.RegisterCodespace(stake.DefaultCodespace),
 	)
-
+	app.distrKeeper = distr.NewKeeper(
+		app.cdc,
+		app.keyDistr, app.tkeyDistr,
+		app.paramsKeeper.Setter(), app.bankKeeper, app.stakeKeeper,
+		app.feeCollectionKeeper,
+		app.RegisterCodespace(stake.DefaultCodespace),
+	)
 	app.slashingKeeper = slashing.NewKeeper(
 		app.cdc,
 		app.keySlashing,
 		app.stakeKeeper, app.paramsKeeper.Subspace(slashing.DefaultParamspace),
 		app.RegisterCodespace(slashing.DefaultCodespace),
 	)
-
-	app.stakeKeeper = app.stakeKeeper.WithHooks(
-		app.slashingKeeper.Hooks(),
-	)
-
 	app.govKeeper = gov.NewKeeper(
 		app.cdc,
 		app.keyGov,
@@ -141,11 +128,9 @@
 		app.RegisterCodespace(gov.DefaultCodespace),
 	)
 
-	app.feeCollectionKeeper = auth.NewFeeCollectionKeeper(
-		app.cdc,
-		app.keyFeeCollection,
-	)
->>>>>>> 6c9e71b6
+	// register the staking hooks
+	app.stakeKeeper = app.stakeKeeper.WithHooks(
+		NewHooks(app.distrKeeper.Hooks(), app.slashingKeeper.Hooks()))
 
 	// register message routes
 	app.Router().
