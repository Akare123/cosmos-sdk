module cosmossdk.io/simapp

go 1.19

require (
	cosmossdk.io/api v0.2.5
	cosmossdk.io/core v0.3.2
	cosmossdk.io/depinject v1.0.0-alpha.3
	cosmossdk.io/math v1.0.0-beta.4
	cosmossdk.io/tools/rosetta v0.1.0
	github.com/cosmos/cosmos-sdk v0.46.0-beta2.0.20220909113810-4882f933b1a1
	github.com/golang/mock v1.6.0
	github.com/spf13/cast v1.5.0
	github.com/spf13/cobra v1.6.1
	github.com/spf13/viper v1.14.0
	github.com/stretchr/testify v1.8.1
	github.com/tendermint/tendermint v0.37.0-rc2
	github.com/tendermint/tm-db v0.6.7
	google.golang.org/protobuf v1.28.1
)

require (
	cloud.google.com/go v0.105.0 // indirect
	cloud.google.com/go/compute v1.12.1 // indirect
	cloud.google.com/go/compute/metadata v0.2.1 // indirect
	cloud.google.com/go/iam v0.7.0 // indirect
	cloud.google.com/go/storage v1.27.0 // indirect
	cosmossdk.io/errors v1.0.0-beta.7 // indirect
	filippo.io/edwards25519 v1.0.0-rc.1 // indirect
	github.com/99designs/go-keychain v0.0.0-20191008050251-8e49817e8af4 // indirect
	github.com/99designs/keyring v1.2.1 // indirect
	github.com/ChainSafe/go-schnorrkel v0.0.0-20200405005733-88cbf1b4c40d // indirect
	github.com/armon/go-metrics v0.4.1 // indirect
	github.com/aws/aws-sdk-go v1.40.45 // indirect
	github.com/beorn7/perks v1.0.1 // indirect
	github.com/bgentry/go-netrc v0.0.0-20140422174119-9fd32a8b3d3d // indirect
	github.com/bgentry/speakeasy v0.1.0 // indirect
	github.com/btcsuite/btcd v0.22.3 // indirect
	github.com/btcsuite/btcd/btcec/v2 v2.3.2 // indirect
	github.com/cenkalti/backoff/v4 v4.1.3 // indirect
	github.com/cespare/xxhash v1.1.0 // indirect
	github.com/cespare/xxhash/v2 v2.1.2 // indirect
	github.com/chzyer/readline v0.0.0-20180603132655-2972be24d48e // indirect
	github.com/cockroachdb/apd/v2 v2.0.2 // indirect
	github.com/coinbase/rosetta-sdk-go v0.8.1 // indirect
	github.com/confio/ics23/go v0.9.0 // indirect
	github.com/cosmos/btcutil v1.0.4 // indirect
	github.com/cosmos/cosmos-proto v1.0.0-alpha8 // indirect
	github.com/cosmos/go-bip39 v1.0.0 // indirect
	github.com/cosmos/gogogateway v1.2.0 // indirect
	github.com/cosmos/gogoproto v1.4.3 // indirect
	github.com/cosmos/gorocksdb v1.2.0 // indirect
	github.com/cosmos/iavl v0.19.4 // indirect
	github.com/cosmos/ledger-cosmos-go v0.12.0 // indirect
	github.com/creachadair/taskgroup v0.3.2 // indirect
	github.com/danieljoos/wincred v1.1.2 // indirect
	github.com/davecgh/go-spew v1.1.1 // indirect
	github.com/decred/dcrd/dcrec/secp256k1/v4 v4.1.0 // indirect
	github.com/desertbit/timer v0.0.0-20180107155436-c41aec40b27f // indirect
	github.com/dgraph-io/badger/v2 v2.2007.4 // indirect
	github.com/dgraph-io/ristretto v0.1.1 // indirect
	github.com/dgryski/go-farm v0.0.0-20200201041132-a6ae2369ad13 // indirect
	github.com/dustin/go-humanize v1.0.0 // indirect
	github.com/dvsekhvalnov/jose2go v1.5.0 // indirect
	github.com/felixge/httpsnoop v1.0.2 // indirect
	github.com/fsnotify/fsnotify v1.6.0 // indirect
	github.com/go-kit/kit v0.12.0 // indirect
	github.com/go-kit/log v0.2.1 // indirect
	github.com/go-logfmt/logfmt v0.5.1 // indirect
	github.com/godbus/dbus v0.0.0-20190726142602-4481cbc300e2 // indirect
	github.com/gogo/googleapis v1.4.1-0.20201022092350-68b0159b7869 // indirect
	github.com/gogo/protobuf v1.3.2 // indirect
	github.com/golang/glog v1.0.0 // indirect
	github.com/golang/groupcache v0.0.0-20210331224755-41bb18bfe9da // indirect
	github.com/golang/protobuf v1.5.2 // indirect
	github.com/golang/snappy v0.0.4 // indirect
	github.com/google/btree v1.1.2 // indirect
	github.com/google/go-cmp v0.5.9 // indirect
	github.com/google/orderedcode v0.0.1 // indirect
	github.com/google/uuid v1.3.0 // indirect
	github.com/googleapis/enterprise-certificate-proxy v0.2.0 // indirect
	github.com/googleapis/gax-go/v2 v2.6.0 // indirect
	github.com/gorilla/handlers v1.5.1 // indirect
	github.com/gorilla/mux v1.8.0 // indirect
	github.com/gorilla/websocket v1.5.0 // indirect
	github.com/grpc-ecosystem/go-grpc-middleware v1.3.0 // indirect
	github.com/grpc-ecosystem/grpc-gateway v1.16.0 // indirect
	github.com/gsterjov/go-libsecret v0.0.0-20161001094733-a6f4afe4910c // indirect
	github.com/gtank/merlin v0.1.1 // indirect
	github.com/gtank/ristretto255 v0.1.2 // indirect
	github.com/hashicorp/go-cleanhttp v0.5.2 // indirect
	github.com/hashicorp/go-getter v1.6.2 // indirect
	github.com/hashicorp/go-immutable-radix v1.3.1 // indirect
	github.com/hashicorp/go-safetemp v1.0.0 // indirect
	github.com/hashicorp/go-version v1.6.0 // indirect
	github.com/hashicorp/golang-lru v0.5.5-0.20210104140557-80c98217689d // indirect
	github.com/hashicorp/hcl v1.0.0 // indirect
	github.com/hdevalence/ed25519consensus v0.0.0-20220222234857-c00d1f31bab3 // indirect
	github.com/huandu/skiplist v1.2.0 // indirect
	github.com/improbable-eng/grpc-web v0.15.0 // indirect
	github.com/inconshreveable/mousetrap v1.0.1 // indirect
	github.com/jmespath/go-jmespath v0.4.0 // indirect
	github.com/jmhodges/levigo v1.0.0 // indirect
	github.com/klauspost/compress v1.15.12 // indirect
	github.com/lib/pq v1.10.7 // indirect
	github.com/libp2p/go-buffer-pool v0.1.0 // indirect
	github.com/magiconair/properties v1.8.6 // indirect
	github.com/manifoldco/promptui v0.9.0 // indirect
	github.com/mattn/go-isatty v0.0.16 // indirect
	github.com/matttproud/golang_protobuf_extensions v1.0.2-0.20181231171920-c182affec369 // indirect
	github.com/mimoo/StrobeGo v0.0.0-20210601165009-122bf33a46e0 // indirect
	github.com/minio/highwayhash v1.0.2 // indirect
	github.com/mitchellh/go-homedir v1.1.0 // indirect
	github.com/mitchellh/go-testing-interface v1.0.0 // indirect
	github.com/mitchellh/mapstructure v1.5.0 // indirect
	github.com/mtibben/percent v0.2.1 // indirect
	github.com/pelletier/go-toml v1.9.5 // indirect
	github.com/pelletier/go-toml/v2 v2.0.5 // indirect
	github.com/petermattis/goid v0.0.0-20180202154549-b0b1615b78e5 // indirect
	github.com/pkg/errors v0.9.1 // indirect
	github.com/pmezard/go-difflib v1.0.0 // indirect
	github.com/prometheus/client_golang v1.14.0 // indirect
	github.com/prometheus/client_model v0.3.0 // indirect
	github.com/prometheus/common v0.37.0 // indirect
	github.com/prometheus/procfs v0.8.0 // indirect
	github.com/rakyll/statik v0.1.7 // indirect
	github.com/rcrowley/go-metrics v0.0.0-20201227073835-cf1acfcdf475 // indirect
	github.com/rs/cors v1.8.2 // indirect
	github.com/sasha-s/go-deadlock v0.3.1 // indirect
	github.com/spf13/afero v1.9.2 // indirect
	github.com/spf13/jwalterweatherman v1.1.0 // indirect
	github.com/spf13/pflag v1.0.5 // indirect
	github.com/subosito/gotenv v1.4.1 // indirect
	github.com/syndtr/goleveldb v1.0.1-0.20210819022825-2ae1ddf74ef7 // indirect
	github.com/tendermint/btcd v0.1.1 // indirect
	github.com/tendermint/crypto v0.0.0-20191022145703-50d29ede1e15 // indirect
	github.com/tendermint/go-amino v0.16.0 // indirect
	github.com/ulikunitz/xz v0.5.8 // indirect
	github.com/zondax/hid v0.9.1 // indirect
	github.com/zondax/ledger-go v0.14.0 // indirect
	go.etcd.io/bbolt v1.3.6 // indirect
	go.opencensus.io v0.23.0 // indirect
	golang.org/x/crypto v0.3.0 // indirect
	golang.org/x/exp v0.0.0-20221019170559-20944726eadf // indirect
	golang.org/x/net v0.2.0 // indirect
	golang.org/x/oauth2 v0.0.0-20221014153046-6fdb5e3db783 // indirect
	golang.org/x/sys v0.2.0 // indirect
	golang.org/x/term v0.2.0 // indirect
	golang.org/x/text v0.4.0 // indirect
	golang.org/x/xerrors v0.0.0-20220907171357-04be3eba64a2 // indirect
	google.golang.org/api v0.102.0 // indirect
	google.golang.org/appengine v1.6.7 // indirect
	google.golang.org/genproto v0.0.0-20221118155620-16455021b5e6 // indirect
	google.golang.org/grpc v1.51.0 // indirect
	gopkg.in/ini.v1 v1.67.0 // indirect
	gopkg.in/yaml.v2 v2.4.0 // indirect
	gopkg.in/yaml.v3 v3.0.1 // indirect
	nhooyr.io/websocket v1.8.6 // indirect
	pgregory.net/rapid v0.5.3 // indirect
	sigs.k8s.io/yaml v1.3.0 // indirect
)

replace (
	// Temporary until we tag a new version
<<<<<<< HEAD
	cosmossdk.io/api => ../api
=======
	cosmossdk.io/tools/rosetta => ../tools/rosetta
>>>>>>> 37a9bc3b

	github.com/99designs/keyring => github.com/cosmos/keyring v1.2.0
	// Update to rosetta-sdk-go temporarly to have `check:spec` passing. See https://github.com/coinbase/rosetta-sdk-go/issues/449
	github.com/coinbase/rosetta-sdk-go => github.com/coinbase/rosetta-sdk-go v0.8.2-0.20221007214527-e03849ba430a
	// Simapp always use the latest version of the cosmos-sdk
	github.com/cosmos/cosmos-sdk => ../.
	// Fix upstream GHSA-h395-qcrw-5vmq vulnerability.
	// TODO Remove it: https://github.com/cosmos/cosmos-sdk/issues/10409
	github.com/gin-gonic/gin => github.com/gin-gonic/gin v1.8.1
)<|MERGE_RESOLUTION|>--- conflicted
+++ resolved
@@ -162,11 +162,7 @@
 
 replace (
 	// Temporary until we tag a new version
-<<<<<<< HEAD
 	cosmossdk.io/api => ../api
-=======
-	cosmossdk.io/tools/rosetta => ../tools/rosetta
->>>>>>> 37a9bc3b
 
 	github.com/99designs/keyring => github.com/cosmos/keyring v1.2.0
 	// Update to rosetta-sdk-go temporarly to have `check:spec` passing. See https://github.com/coinbase/rosetta-sdk-go/issues/449
