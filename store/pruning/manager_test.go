--- conflicted
+++ resolved
@@ -29,14 +29,6 @@
 }
 
 func (s *PruningTestSuite) SetupTest() {
-<<<<<<< HEAD
-	ss, err := sqlite.New(s.T().TempDir())
-	s.Require().NoError(err)
-
-	sc := iavl.NewIavlTree(dbm.NewMemDB(), log.NewNopLogger(), "", iavl.DefaultConfig())
-
-	s.manager = NewManager(log.NewTestLogger(s.T()), ss, sc)
-=======
 	logger := log.NewNopLogger()
 	if testing.Verbose() {
 		logger = log.NewTestLogger(s.T())
@@ -50,7 +42,6 @@
 	s.Require().NoError(err)
 
 	s.manager = NewManager(logger, ss, sc)
->>>>>>> 6bea474d
 	s.ss = ss
 	s.sc = sc
 }
@@ -71,20 +62,12 @@
 	// write batches
 	for i := uint64(0); i < latestVersion; i++ {
 		version := i + 1
-<<<<<<< HEAD
-		cs := store.NewChangeset()
-		for j := 0; j < kvCount; j++ {
-			cs.Add([]byte(fmt.Sprintf("key-%d", j)), []byte(fmt.Sprintf("value-%d-%d", version, j)))
-		}
-
-=======
 
 		cs := store.NewChangeset(map[string]store.KVPairs{defaultStoreKey: {}})
 		cs.AddKVPair(defaultStoreKey, store.KVPair{
 			Key:   []byte("key"),
 			Value: []byte(fmt.Sprintf("value%d", version)),
 		})
->>>>>>> 6bea474d
 		err := s.sc.WriteBatch(cs)
 		s.Require().NoError(err)
 
@@ -100,36 +83,22 @@
 	s.manager.Stop()
 
 	// check the store for the version 96
-<<<<<<< HEAD
-	val, err := s.ss.Get("", latestVersion-4, []byte("key-0"))
-	s.Require().NoError(err)
-	s.Require().Equal([]byte("value-96-0"), val)
-=======
 	val, err := s.ss.Get(defaultStoreKey, latestVersion-4, []byte("key"))
 	s.Require().NoError(err)
 	s.Require().Equal([]byte("value96"), val)
 
->>>>>>> 6bea474d
 	// check the store for the version 50
 	val, err = s.ss.Get(defaultStoreKey, 50, []byte("key"))
 	s.Require().Error(err)
 	s.Require().Nil(val)
 
 	// check the commitment for the version 96
-<<<<<<< HEAD
-	proof, err := s.sc.GetProof(latestVersion-4, []byte("key-0"))
-=======
 	proof, err := s.sc.GetProof(defaultStoreKey, latestVersion-4, []byte("key"))
->>>>>>> 6bea474d
 	s.Require().NoError(err)
 	s.Require().NotNil(proof.GetExist())
 
 	// check the commitment for the version 95
-<<<<<<< HEAD
-	proof, err = s.sc.GetProof(latestVersion-5, []byte("key-0"))
-=======
 	proof, err = s.sc.GetProof(defaultStoreKey, latestVersion-5, []byte("key"))
->>>>>>> 6bea474d
 	s.Require().Error(err)
 	s.Require().Nil(proof)
 }