--- conflicted
+++ resolved
@@ -28,26 +28,20 @@
 	}
 
 	// fetch signing info
-<<<<<<< HEAD
-	signInfo, found := k.GetValidatorSigningInfo(ctx, consAddr)
-	if !found {
-		newConsKey := k.sk.GetMappedConsKey(ctx, consAddr)
-		si, found := k.GetValidatorSigningInfo(ctx, newConsKey)
-		if !found {
-			panic(fmt.Sprintf("Expected signing info for validator %s but not found", consAddr))
+	signInfo, err := k.GetValidatorSigningInfo(ctx, consAddr)
+	if err != nil {
+		newConsKey := k.sk.GetMappedConsKey(sdkCtx, consAddr)
+		si, err := k.GetValidatorSigningInfo(ctx, newConsKey)
+		if err != nil {
+			panic(fmt.Sprintf("Expected signing info for validator %s but not found %v", consAddr, err))
 		}
 
 		signInfo = si
-=======
-	signInfo, err := k.GetValidatorSigningInfo(ctx, consAddr)
-	if err != nil {
-		return err
 	}
 
 	signedBlocksWindow, err := k.SignedBlocksWindow(ctx)
 	if err != nil {
 		return err
->>>>>>> 95178ce0
 	}
 
 	// Compute the relative index, so we count the blocks the validator *should*
