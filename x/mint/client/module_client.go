package client

import (
	"github.com/spf13/cobra"
	amino "github.com/tendermint/go-amino"

	sdkclient "github.com/cosmos/cosmos-sdk/client"
	"github.com/cosmos/cosmos-sdk/x/mint"
	"github.com/cosmos/cosmos-sdk/x/mint/client/cli"
<<<<<<< HEAD

	"github.com/spf13/cobra"
	"github.com/tendermint/go-amino"
=======
>>>>>>> 95e3d7d0
)

// ModuleClient exports all CLI client functionality from the minting module.
type ModuleClient struct {
	storeKey string
	cdc      *amino.Codec
}

func NewModuleClient(storeKey string, cdc *amino.Codec) ModuleClient {
	return ModuleClient{storeKey, cdc}
}

// GetQueryCmd returns the cli query commands for the minting module.
func (mc ModuleClient) GetQueryCmd() *cobra.Command {
	mintingQueryCmd := &cobra.Command{
		Use:   mint.ModuleName,
		Short: "Querying commands for the minting module",
	}

	mintingQueryCmd.AddCommand(
		sdkclient.GetCommands(
			cli.GetCmdQueryParams(mc.cdc),
			cli.GetCmdQueryInflation(mc.cdc),
			cli.GetCmdQueryAnnualProvisions(mc.cdc),
		)...,
	)

	return mintingQueryCmd
}

// GetTxCmd returns the transaction commands for the minting module.
func (mc ModuleClient) GetTxCmd() *cobra.Command {
	mintTxCmd := &cobra.Command{
		Use:   mint.ModuleName,
		Short: "Minting transaction subcommands",
	}

	return mintTxCmd
}<|MERGE_RESOLUTION|>--- conflicted
+++ resolved
@@ -2,20 +2,13 @@
 
 import (
 	"github.com/spf13/cobra"
-	amino "github.com/tendermint/go-amino"
+	"github.com/tendermint/go-amino"
 
 	sdkclient "github.com/cosmos/cosmos-sdk/client"
 	"github.com/cosmos/cosmos-sdk/x/mint"
 	"github.com/cosmos/cosmos-sdk/x/mint/client/cli"
-<<<<<<< HEAD
-
-	"github.com/spf13/cobra"
-	"github.com/tendermint/go-amino"
-=======
->>>>>>> 95e3d7d0
 )
 
-// ModuleClient exports all CLI client functionality from the minting module.
 type ModuleClient struct {
 	storeKey string
 	cdc      *amino.Codec
