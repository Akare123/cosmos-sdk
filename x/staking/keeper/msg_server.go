package keeper

import (
	"context"
	"errors"
	"strconv"
	"time"

	"github.com/hashicorp/go-metrics"
	"google.golang.org/grpc/codes"
	"google.golang.org/grpc/status"

	"cosmossdk.io/collections"
	errorsmod "cosmossdk.io/errors"
	"cosmossdk.io/math"
	distrtypes "cosmossdk.io/x/distribution/types"
	"cosmossdk.io/x/staking/types"

	cryptotypes "github.com/cosmos/cosmos-sdk/crypto/types"
	"github.com/cosmos/cosmos-sdk/telemetry"
	sdk "github.com/cosmos/cosmos-sdk/types"
	sdkerrors "github.com/cosmos/cosmos-sdk/types/errors"
)

type msgServer struct {
	*Keeper
}

// NewMsgServerImpl returns an implementation of the staking MsgServer interface
// for the provided Keeper.
func NewMsgServerImpl(keeper *Keeper) types.MsgServer {
	return &msgServer{Keeper: keeper}
}

var _ types.MsgServer = msgServer{}

// CreateValidator defines a method for creating a new validator
func (k msgServer) CreateValidator(ctx context.Context, msg *types.MsgCreateValidator) (*types.MsgCreateValidatorResponse, error) {
	valAddr, err := k.validatorAddressCodec.StringToBytes(msg.ValidatorAddress)
	if err != nil {
		return nil, sdkerrors.ErrInvalidAddress.Wrapf("invalid validator address: %s", err)
	}

	if err := msg.Validate(k.validatorAddressCodec); err != nil {
		return nil, err
	}

	minCommRate, err := k.MinCommissionRate(ctx)
	if err != nil {
		return nil, err
	}

	if msg.Commission.Rate.LT(minCommRate) {
		return nil, errorsmod.Wrapf(types.ErrCommissionLTMinRate, "cannot set validator commission to less than minimum rate of %s", minCommRate)
	}

	// check to see if the pubkey or sender has been registered before
	if _, err := k.GetValidator(ctx, valAddr); err == nil {
		return nil, types.ErrValidatorOwnerExists
	}

	pk, ok := msg.Pubkey.GetCachedValue().(cryptotypes.PubKey)
	if !ok {
		return nil, errorsmod.Wrapf(sdkerrors.ErrInvalidType, "Expecting cryptotypes.PubKey, got %T", pk)
	}

	if _, err := k.GetValidatorByConsAddr(ctx, sdk.GetConsAddress(pk)); err == nil {
		return nil, types.ErrValidatorPubKeyExists
	}

	bondDenom, err := k.BondDenom(ctx)
	if err != nil {
		return nil, err
	}

	if msg.Value.Denom != bondDenom {
		return nil, errorsmod.Wrapf(
			sdkerrors.ErrInvalidRequest, "invalid coin denomination: got %s, expected %s", msg.Value.Denom, bondDenom,
		)
	}

	if _, err := msg.Description.EnsureLength(); err != nil {
		return nil, err
	}

	sdkCtx := sdk.UnwrapSDKContext(ctx)
	cp := sdkCtx.ConsensusParams()
	if cp.Validator != nil {
		pkType := pk.Type()
		hasKeyType := false
		for _, keyType := range cp.Validator.PubKeyTypes {
			if pkType == keyType {
				hasKeyType = true
				break
			}
		}
		if !hasKeyType {
			return nil, errorsmod.Wrapf(
				types.ErrValidatorPubKeyTypeNotSupported,
				"got: %s, expected: %s", pk.Type(), cp.Validator.PubKeyTypes,
			)
		}
	}

	validator, err := types.NewValidator(msg.ValidatorAddress, pk, msg.Description)
	if err != nil {
		return nil, err
	}

	commission := types.NewCommissionWithTime(
		msg.Commission.Rate, msg.Commission.MaxRate,
		msg.Commission.MaxChangeRate, sdkCtx.HeaderInfo().Time,
	)

	validator, err = validator.SetInitialCommission(commission)
	if err != nil {
		return nil, err
	}

	validator.MinSelfDelegation = msg.MinSelfDelegation

	err = k.SetValidator(ctx, validator)
	if err != nil {
		return nil, err
	}

	err = k.SetValidatorByConsAddr(ctx, validator)
	if err != nil {
		return nil, err
	}

	err = k.SetNewValidatorByPowerIndex(ctx, validator)
	if err != nil {
		return nil, err
	}

	// call the after-creation hook
	if err := k.Hooks().AfterValidatorCreated(ctx, valAddr); err != nil {
		return nil, err
	}

	// move coins from the msg.Address account to a (self-delegation) delegator account
	// the validator account and global shares are updated within here
	// NOTE source will always be from a wallet which are unbonded
	_, err = k.Keeper.Delegate(ctx, sdk.AccAddress(valAddr), msg.Value.Amount, types.Unbonded, validator, true)
	if err != nil {
		return nil, err
	}

	sdkCtx.EventManager().EmitEvents(sdk.Events{
		sdk.NewEvent(
			types.EventTypeCreateValidator,
			sdk.NewAttribute(types.AttributeKeyValidator, msg.ValidatorAddress),
			sdk.NewAttribute(sdk.AttributeKeyAmount, msg.Value.String()),
		),
	})

	return &types.MsgCreateValidatorResponse{}, nil
}

// EditValidator defines a method for editing an existing validator
func (k msgServer) EditValidator(ctx context.Context, msg *types.MsgEditValidator) (*types.MsgEditValidatorResponse, error) {
	valAddr, err := k.validatorAddressCodec.StringToBytes(msg.ValidatorAddress)
	if err != nil {
		return nil, sdkerrors.ErrInvalidAddress.Wrapf("invalid validator address: %s", err)
	}

	if msg.Description == (types.Description{}) {
		return nil, errorsmod.Wrap(sdkerrors.ErrInvalidRequest, "empty description")
	}

	if msg.MinSelfDelegation != nil && !msg.MinSelfDelegation.IsPositive() {
		return nil, errorsmod.Wrap(
			sdkerrors.ErrInvalidRequest,
			"minimum self delegation must be a positive integer",
		)
	}

	if msg.CommissionRate != nil {
		if msg.CommissionRate.GT(math.LegacyOneDec()) || msg.CommissionRate.IsNegative() {
			return nil, errorsmod.Wrap(sdkerrors.ErrInvalidRequest, "commission rate must be between 0 and 1 (inclusive)")
		}

		minCommissionRate, err := k.MinCommissionRate(ctx)
		if err != nil {
			return nil, errorsmod.Wrap(sdkerrors.ErrLogic, err.Error())
		}

		if msg.CommissionRate.LT(minCommissionRate) {
			return nil, errorsmod.Wrapf(sdkerrors.ErrInvalidRequest, "commission rate cannot be less than the min commission rate %s", minCommissionRate.String())
		}
	}

	// validator must already be registered
	validator, err := k.GetValidator(ctx, valAddr)
	if err != nil {
		return nil, err
	}

	// replace all editable fields (clients should autofill existing values)
	description, err := validator.Description.UpdateDescription(msg.Description)
	if err != nil {
		return nil, err
	}

	validator.Description = description

	if msg.CommissionRate != nil {
		commission, err := k.UpdateValidatorCommission(ctx, validator, *msg.CommissionRate)
		if err != nil {
			return nil, err
		}

		// call the before-modification hook since we're about to update the commission
		if err := k.Hooks().BeforeValidatorModified(ctx, valAddr); err != nil {
			return nil, err
		}

		validator.Commission = commission
	}

	if msg.MinSelfDelegation != nil {
		if !msg.MinSelfDelegation.GT(validator.MinSelfDelegation) {
			return nil, types.ErrMinSelfDelegationDecreased
		}

		if msg.MinSelfDelegation.GT(validator.Tokens) {
			return nil, types.ErrSelfDelegationBelowMinimum
		}

		validator.MinSelfDelegation = *msg.MinSelfDelegation
	}

	err = k.SetValidator(ctx, validator)
	if err != nil {
		return nil, err
	}

	sdkCtx := sdk.UnwrapSDKContext(ctx)
	sdkCtx.EventManager().EmitEvents(sdk.Events{
		sdk.NewEvent(
			types.EventTypeEditValidator,
			sdk.NewAttribute(types.AttributeKeyCommissionRate, validator.Commission.String()),
			sdk.NewAttribute(types.AttributeKeyMinSelfDelegation, validator.MinSelfDelegation.String()),
		),
	})

	return &types.MsgEditValidatorResponse{}, nil
}

// Delegate defines a method for performing a delegation of coins from a delegator to a validator
func (k msgServer) Delegate(ctx context.Context, msg *types.MsgDelegate) (*types.MsgDelegateResponse, error) {
	valAddr, valErr := k.validatorAddressCodec.StringToBytes(msg.ValidatorAddress)
	if valErr != nil {
		return nil, sdkerrors.ErrInvalidAddress.Wrapf("invalid validator address: %s", valErr)
	}

	delegatorAddress, err := k.authKeeper.AddressCodec().StringToBytes(msg.DelegatorAddress)
	if err != nil {
		return nil, sdkerrors.ErrInvalidAddress.Wrapf("invalid delegator address: %s", err)
	}

	if !msg.Amount.IsValid() || !msg.Amount.Amount.IsPositive() {
		return nil, errorsmod.Wrap(
			sdkerrors.ErrInvalidRequest,
			"invalid delegation amount",
		)
	}

	validator, err := k.GetValidator(ctx, valAddr)
	if err != nil {
		return nil, err
	}

	bondDenom, err := k.BondDenom(ctx)
	if err != nil {
		return nil, err
	}

	if msg.Amount.Denom != bondDenom {
		return nil, errorsmod.Wrapf(
			sdkerrors.ErrInvalidRequest, "invalid coin denomination: got %s, expected %s", msg.Amount.Denom, bondDenom,
		)
	}

	// NOTE: source funds are always unbonded
	newShares, err := k.Keeper.Delegate(ctx, delegatorAddress, msg.Amount.Amount, types.Unbonded, validator, true)
	if err != nil {
		return nil, err
	}

	if msg.Amount.Amount.IsInt64() {
		defer func() {
			telemetry.IncrCounter(1, types.ModuleName, "delegate")
			telemetry.SetGaugeWithLabels(
				[]string{"tx", "msg", sdk.MsgTypeURL(msg)},
				float32(msg.Amount.Amount.Int64()),
				[]metrics.Label{telemetry.NewLabel("denom", msg.Amount.Denom)},
			)
		}()
	}

	sdkCtx := sdk.UnwrapSDKContext(ctx)
	sdkCtx.EventManager().EmitEvents(sdk.Events{
		sdk.NewEvent(
			types.EventTypeDelegate,
			sdk.NewAttribute(types.AttributeKeyValidator, msg.ValidatorAddress),
			sdk.NewAttribute(types.AttributeKeyDelegator, msg.DelegatorAddress),
			sdk.NewAttribute(sdk.AttributeKeyAmount, msg.Amount.String()),
			sdk.NewAttribute(types.AttributeKeyNewShares, newShares.String()),
		),
	})

	return &types.MsgDelegateResponse{}, nil
}

// BeginRedelegate defines a method for performing a redelegation of coins from a source validator to a destination validator of given delegator
func (k msgServer) BeginRedelegate(ctx context.Context, msg *types.MsgBeginRedelegate) (*types.MsgBeginRedelegateResponse, error) {
	valSrcAddr, err := k.validatorAddressCodec.StringToBytes(msg.ValidatorSrcAddress)
	if err != nil {
		return nil, sdkerrors.ErrInvalidAddress.Wrapf("invalid source validator address: %s", err)
	}

	valDstAddr, err := k.validatorAddressCodec.StringToBytes(msg.ValidatorDstAddress)
	if err != nil {
		return nil, sdkerrors.ErrInvalidAddress.Wrapf("invalid destination validator address: %s", err)
	}

	delegatorAddress, err := k.authKeeper.AddressCodec().StringToBytes(msg.DelegatorAddress)
	if err != nil {
		return nil, sdkerrors.ErrInvalidAddress.Wrapf("invalid delegator address: %s", err)
	}

	if !msg.Amount.IsValid() || !msg.Amount.Amount.IsPositive() {
		return nil, errorsmod.Wrap(
			sdkerrors.ErrInvalidRequest,
			"invalid shares amount",
		)
	}

	shares, err := k.ValidateUnbondAmount(
		ctx, delegatorAddress, valSrcAddr, msg.Amount.Amount,
	)
	if err != nil {
		return nil, err
	}

	bondDenom, err := k.BondDenom(ctx)
	if err != nil {
		return nil, err
	}

	if msg.Amount.Denom != bondDenom {
		return nil, errorsmod.Wrapf(
			sdkerrors.ErrInvalidRequest, "invalid coin denomination: got %s, expected %s", msg.Amount.Denom, bondDenom,
		)
	}

	completionTime, err := k.BeginRedelegation(
		ctx, delegatorAddress, valSrcAddr, valDstAddr, shares,
	)
	if err != nil {
		return nil, err
	}

	if msg.Amount.Amount.IsInt64() {
		defer func() {
			telemetry.IncrCounter(1, types.ModuleName, "redelegate")
			telemetry.SetGaugeWithLabels(
				[]string{"tx", "msg", sdk.MsgTypeURL(msg)},
				float32(msg.Amount.Amount.Int64()),
				[]metrics.Label{telemetry.NewLabel("denom", msg.Amount.Denom)},
			)
		}()
	}

	sdkCtx := sdk.UnwrapSDKContext(ctx)
	sdkCtx.EventManager().EmitEvents(sdk.Events{
		sdk.NewEvent(
			types.EventTypeRedelegate,
			sdk.NewAttribute(types.AttributeKeySrcValidator, msg.ValidatorSrcAddress),
			sdk.NewAttribute(types.AttributeKeyDstValidator, msg.ValidatorDstAddress),
			sdk.NewAttribute(sdk.AttributeKeyAmount, msg.Amount.String()),
			sdk.NewAttribute(types.AttributeKeyCompletionTime, completionTime.Format(time.RFC3339)),
		),
	})

	return &types.MsgBeginRedelegateResponse{
		CompletionTime: completionTime,
	}, nil
}

// Undelegate defines a method for performing an undelegation from a delegate and a validator
func (k msgServer) Undelegate(ctx context.Context, msg *types.MsgUndelegate) (*types.MsgUndelegateResponse, error) {
	addr, err := k.validatorAddressCodec.StringToBytes(msg.ValidatorAddress)
	if err != nil {
		return nil, sdkerrors.ErrInvalidAddress.Wrapf("invalid validator address: %s", err)
	}

	delegatorAddress, err := k.authKeeper.AddressCodec().StringToBytes(msg.DelegatorAddress)
	if err != nil {
		return nil, sdkerrors.ErrInvalidAddress.Wrapf("invalid delegator address: %s", err)
	}

	if !msg.Amount.IsValid() || !msg.Amount.Amount.IsPositive() {
		return nil, errorsmod.Wrap(
			sdkerrors.ErrInvalidRequest,
			"invalid shares amount",
		)
	}

	shares, err := k.ValidateUnbondAmount(
		ctx, delegatorAddress, addr, msg.Amount.Amount,
	)
	if err != nil {
		return nil, err
	}

	bondDenom, err := k.BondDenom(ctx)
	if err != nil {
		return nil, err
	}

	if msg.Amount.Denom != bondDenom {
		return nil, errorsmod.Wrapf(
			sdkerrors.ErrInvalidRequest, "invalid coin denomination: got %s, expected %s", msg.Amount.Denom, bondDenom,
		)
	}

	completionTime, undelegatedAmt, err := k.Keeper.Undelegate(ctx, delegatorAddress, addr, shares)
	if err != nil {
		return nil, err
	}

	undelegatedCoin := sdk.NewCoin(msg.Amount.Denom, undelegatedAmt)

	if msg.Amount.Amount.IsInt64() {
		defer func() {
			telemetry.IncrCounter(1, types.ModuleName, "undelegate")
			telemetry.SetGaugeWithLabels(
				[]string{"tx", "msg", sdk.MsgTypeURL(msg)},
				float32(msg.Amount.Amount.Int64()),
				[]metrics.Label{telemetry.NewLabel("denom", msg.Amount.Denom)},
			)
		}()
	}

	sdkCtx := sdk.UnwrapSDKContext(ctx)
	sdkCtx.EventManager().EmitEvents(sdk.Events{
		sdk.NewEvent(
			types.EventTypeUnbond,
			sdk.NewAttribute(types.AttributeKeyValidator, msg.ValidatorAddress),
			sdk.NewAttribute(types.AttributeKeyDelegator, msg.DelegatorAddress),
			sdk.NewAttribute(sdk.AttributeKeyAmount, undelegatedCoin.String()),
			sdk.NewAttribute(types.AttributeKeyCompletionTime, completionTime.Format(time.RFC3339)),
		),
	})

	return &types.MsgUndelegateResponse{
		CompletionTime: completionTime,
		Amount:         undelegatedCoin,
	}, nil
}

// CancelUnbondingDelegation defines a method for canceling the unbonding delegation
// and delegate back to the validator.
func (k msgServer) CancelUnbondingDelegation(ctx context.Context, msg *types.MsgCancelUnbondingDelegation) (*types.MsgCancelUnbondingDelegationResponse, error) {
	valAddr, err := k.validatorAddressCodec.StringToBytes(msg.ValidatorAddress)
	if err != nil {
		return nil, sdkerrors.ErrInvalidAddress.Wrapf("invalid validator address: %s", err)
	}

	delegatorAddress, err := k.authKeeper.AddressCodec().StringToBytes(msg.DelegatorAddress)
	if err != nil {
		return nil, sdkerrors.ErrInvalidAddress.Wrapf("invalid delegator address: %s", err)
	}

	if !msg.Amount.IsValid() || !msg.Amount.Amount.IsPositive() {
		return nil, errorsmod.Wrap(
			sdkerrors.ErrInvalidRequest,
			"invalid amount",
		)
	}

	if msg.CreationHeight <= 0 {
		return nil, errorsmod.Wrap(
			sdkerrors.ErrInvalidRequest,
			"invalid height",
		)
	}

	bondDenom, err := k.BondDenom(ctx)
	if err != nil {
		return nil, err
	}

	if msg.Amount.Denom != bondDenom {
		return nil, errorsmod.Wrapf(
			sdkerrors.ErrInvalidRequest, "invalid coin denomination: got %s, expected %s", msg.Amount.Denom, bondDenom,
		)
	}

	validator, err := k.GetValidator(ctx, valAddr)
	if err != nil {
		return nil, err
	}

	// In some situations, the exchange rate becomes invalid, e.g. if
	// Validator loses all tokens due to slashing. In this case,
	// make all future delegations invalid.
	if validator.InvalidExRate() {
		return nil, types.ErrDelegatorShareExRateInvalid
	}

	if validator.IsJailed() {
		return nil, types.ErrValidatorJailed
	}

	ubd, err := k.GetUnbondingDelegation(ctx, delegatorAddress, valAddr)
	if err != nil {
		return nil, status.Errorf(
			codes.NotFound,
			"unbonding delegation with delegator %s not found for validator %s",
			msg.DelegatorAddress, msg.ValidatorAddress,
		)
	}

	var (
		unbondEntry      types.UnbondingDelegationEntry
		unbondEntryIndex int64 = -1
	)

	for i, entry := range ubd.Entries {
		if entry.CreationHeight == msg.CreationHeight {
			unbondEntry = entry
			unbondEntryIndex = int64(i)
			break
		}
	}
	if unbondEntryIndex == -1 {
		return nil, sdkerrors.ErrNotFound.Wrapf("unbonding delegation entry is not found at block height %d", msg.CreationHeight)
	}

	if unbondEntry.Balance.LT(msg.Amount.Amount) {
		return nil, sdkerrors.ErrInvalidRequest.Wrap("amount is greater than the unbonding delegation entry balance")
	}

	sdkCtx := sdk.UnwrapSDKContext(ctx)
	if unbondEntry.CompletionTime.Before(sdkCtx.HeaderInfo().Time) {
		return nil, sdkerrors.ErrInvalidRequest.Wrap("unbonding delegation is already processed")
	}

	// delegate back the unbonding delegation amount to the validator
	_, err = k.Keeper.Delegate(ctx, delegatorAddress, msg.Amount.Amount, types.Unbonding, validator, false)
	if err != nil {
		return nil, err
	}

	amount := unbondEntry.Balance.Sub(msg.Amount.Amount)
	if amount.IsZero() {
		ubd.RemoveEntry(unbondEntryIndex)
	} else {
		// update the unbondingDelegationEntryBalance and InitialBalance for ubd entry
		unbondEntry.Balance = amount
		unbondEntry.InitialBalance = unbondEntry.InitialBalance.Sub(msg.Amount.Amount)
		ubd.Entries[unbondEntryIndex] = unbondEntry
	}

	// set the unbonding delegation or remove it if there are no more entries
	if len(ubd.Entries) == 0 {
		err = k.RemoveUnbondingDelegation(ctx, ubd)
	} else {
		err = k.SetUnbondingDelegation(ctx, ubd)
	}

	if err != nil {
		return nil, err
	}

	sdkCtx.EventManager().EmitEvent(
		sdk.NewEvent(
			types.EventTypeCancelUnbondingDelegation,
			sdk.NewAttribute(sdk.AttributeKeyAmount, msg.Amount.String()),
			sdk.NewAttribute(types.AttributeKeyValidator, msg.ValidatorAddress),
			sdk.NewAttribute(types.AttributeKeyDelegator, msg.DelegatorAddress),
			sdk.NewAttribute(types.AttributeKeyCreationHeight, strconv.FormatInt(msg.CreationHeight, 10)),
		),
	)

	return &types.MsgCancelUnbondingDelegationResponse{}, nil
}

// UpdateParams defines a method to perform updation of params exist in x/staking module.
func (k msgServer) UpdateParams(ctx context.Context, msg *types.MsgUpdateParams) (*types.MsgUpdateParamsResponse, error) {
	if k.authority != msg.Authority {
		return nil, errorsmod.Wrapf(types.ErrInvalidSigner, "invalid authority; expected %s, got %s", k.authority, msg.Authority)
	}

	if err := msg.Params.Validate(); err != nil {
		return nil, err
	}

	// store params
	if err := k.Params.Set(ctx, msg.Params); err != nil {
		return nil, err
	}

	return &types.MsgUpdateParamsResponse{}, nil
}

func (k msgServer) RotateConsPubKey(ctx context.Context, msg *types.MsgRotateConsPubKey) (res *types.MsgRotateConsPubKeyResponse, err error) {
	cv := msg.NewPubkey.GetCachedValue()
	pk, ok := cv.(cryptotypes.PubKey)
	if !ok {
		return nil, errorsmod.Wrapf(sdkerrors.ErrInvalidType, "expecting cryptotypes.PubKey, got %T", cv)
	}

	// check cons key is already present in the key rotation history.
	rotatedTo, err := k.RotatedConsKeyMapIndex.Get(ctx, pk.Address())
	if err != nil && !errors.Is(err, collections.ErrNotFound) {
		return nil, err
	}

	if rotatedTo != nil {
		return nil, errorsmod.Wrap(sdkerrors.ErrInvalidAddress,
<<<<<<< HEAD
			"the address is already present in rotation history, please try with new one")
=======
			"the new public key is already present in rotation history, please try with a different one")
>>>>>>> 4ee4046d
	}

	newConsAddr := sdk.ConsAddress(pk.Address())

	// checks if NewPubKey is not duplicated on ValidatorsByConsAddr
<<<<<<< HEAD
	validator, _ := k.Keeper.ValidatorByConsAddr(ctx, newConsAddr)
	if validator != nil {
		return nil, types.ErrConsensusPubKeyAlreadyUsedForValidator
	}

	valAddr, err := k.validatorAddressCodec.StringToBytes(validator.GetOperator())
=======
	validator1, _ := k.Keeper.ValidatorByConsAddr(ctx, newConsAddr)
	if validator1 != nil {
		return nil, types.ErrConsensusPubKeyAlreadyUsedForValidator
	}

	valAddr, err := k.validatorAddressCodec.StringToBytes(msg.ValidatorAddress)
>>>>>>> 4ee4046d
	if err != nil {
		return nil, err
	}

<<<<<<< HEAD
	validator, err = k.Keeper.GetValidator(ctx, valAddr)
=======
	validator2, err := k.Keeper.GetValidator(ctx, valAddr)
>>>>>>> 4ee4046d
	if err != nil {
		return nil, types.ErrNoValidatorFound
	}

<<<<<<< HEAD
	if status := validator.GetStatus(); status != types.Bonded {
=======
	if status := validator2.GetStatus(); status != types.Bonded {
>>>>>>> 4ee4046d
		return nil, errorsmod.Wrapf(sdkerrors.ErrInvalidType, "validator status is not bonded, got %s", status.String())
	}

	// Check if the validator is exceeding parameter MaxConsPubKeyRotations within the
	// unbonding period by iterating ConsPubKeyRotationHistory.
<<<<<<< HEAD
	exceedsLimit, err := k.exceedsMaxRotations(ctx, valAddr)
=======
	err = k.exceedsMaxRotations(ctx, valAddr)
>>>>>>> 4ee4046d
	if err != nil {
		return nil, err
	}

<<<<<<< HEAD
	if exceedsLimit {
		return nil, types.ErrExceedingMaxConsPubKeyRotations
	}

=======
>>>>>>> 4ee4046d
	// Check if the signing account has enough balance to pay KeyRotationFee
	// KeyRotationFees are sent to the community fund.
	params, err := k.Params.Get(ctx)
	if err != nil {
		return nil, err
	}

<<<<<<< HEAD
	err = k.Keeper.bankKeeper.SendCoinsFromAccountToModule(ctx, sdk.AccAddress(valAddr), distrtypes.ModuleName, sdk.NewCoins(params.KeyRotationFee))
=======
	err = k.Keeper.bankKeeper.SendCoinsFromAccountToModule(ctx, sdk.AccAddress(valAddr), types.DistributionModuleName, sdk.NewCoins(params.KeyRotationFee))
>>>>>>> 4ee4046d
	if err != nil {
		return nil, err
	}

<<<<<<< HEAD
	// overwrites NewPubKey in validator.ConsPubKey
	val, ok := validator.(types.Validator)
	if !ok {
		return nil, errorsmod.Wrapf(sdkerrors.ErrInvalidType, "Expecting types.Validator, got %T", validator)
	}

=======
>>>>>>> 4ee4046d
	// Add ConsPubKeyRotationHistory for tracking rotation
	err = k.setConsPubKeyRotationHistory(
		ctx,
		valAddr,
<<<<<<< HEAD
		val.ConsensusPubkey,
=======
		validator2.ConsensusPubkey,
>>>>>>> 4ee4046d
		msg.NewPubkey,
		params.KeyRotationFee,
	)
	if err != nil {
		return nil, err
	}

	return res, nil
}<|MERGE_RESOLUTION|>--- conflicted
+++ resolved
@@ -13,7 +13,6 @@
 	"cosmossdk.io/collections"
 	errorsmod "cosmossdk.io/errors"
 	"cosmossdk.io/math"
-	distrtypes "cosmossdk.io/x/distribution/types"
 	"cosmossdk.io/x/staking/types"
 
 	cryptotypes "github.com/cosmos/cosmos-sdk/crypto/types"
@@ -623,70 +622,38 @@
 
 	if rotatedTo != nil {
 		return nil, errorsmod.Wrap(sdkerrors.ErrInvalidAddress,
-<<<<<<< HEAD
-			"the address is already present in rotation history, please try with new one")
-=======
 			"the new public key is already present in rotation history, please try with a different one")
->>>>>>> 4ee4046d
 	}
 
 	newConsAddr := sdk.ConsAddress(pk.Address())
 
 	// checks if NewPubKey is not duplicated on ValidatorsByConsAddr
-<<<<<<< HEAD
-	validator, _ := k.Keeper.ValidatorByConsAddr(ctx, newConsAddr)
-	if validator != nil {
-		return nil, types.ErrConsensusPubKeyAlreadyUsedForValidator
-	}
-
-	valAddr, err := k.validatorAddressCodec.StringToBytes(validator.GetOperator())
-=======
 	validator1, _ := k.Keeper.ValidatorByConsAddr(ctx, newConsAddr)
 	if validator1 != nil {
 		return nil, types.ErrConsensusPubKeyAlreadyUsedForValidator
 	}
 
 	valAddr, err := k.validatorAddressCodec.StringToBytes(msg.ValidatorAddress)
->>>>>>> 4ee4046d
-	if err != nil {
-		return nil, err
-	}
-
-<<<<<<< HEAD
-	validator, err = k.Keeper.GetValidator(ctx, valAddr)
-=======
+	if err != nil {
+		return nil, err
+	}
+
 	validator2, err := k.Keeper.GetValidator(ctx, valAddr)
->>>>>>> 4ee4046d
 	if err != nil {
 		return nil, types.ErrNoValidatorFound
 	}
 
-<<<<<<< HEAD
-	if status := validator.GetStatus(); status != types.Bonded {
-=======
 	if status := validator2.GetStatus(); status != types.Bonded {
->>>>>>> 4ee4046d
 		return nil, errorsmod.Wrapf(sdkerrors.ErrInvalidType, "validator status is not bonded, got %s", status.String())
 	}
 
 	// Check if the validator is exceeding parameter MaxConsPubKeyRotations within the
 	// unbonding period by iterating ConsPubKeyRotationHistory.
-<<<<<<< HEAD
-	exceedsLimit, err := k.exceedsMaxRotations(ctx, valAddr)
-=======
 	err = k.exceedsMaxRotations(ctx, valAddr)
->>>>>>> 4ee4046d
-	if err != nil {
-		return nil, err
-	}
-
-<<<<<<< HEAD
-	if exceedsLimit {
-		return nil, types.ErrExceedingMaxConsPubKeyRotations
-	}
-
-=======
->>>>>>> 4ee4046d
+	if err != nil {
+		return nil, err
+	}
+
 	// Check if the signing account has enough balance to pay KeyRotationFee
 	// KeyRotationFees are sent to the community fund.
 	params, err := k.Params.Get(ctx)
@@ -694,33 +661,16 @@
 		return nil, err
 	}
 
-<<<<<<< HEAD
-	err = k.Keeper.bankKeeper.SendCoinsFromAccountToModule(ctx, sdk.AccAddress(valAddr), distrtypes.ModuleName, sdk.NewCoins(params.KeyRotationFee))
-=======
 	err = k.Keeper.bankKeeper.SendCoinsFromAccountToModule(ctx, sdk.AccAddress(valAddr), types.DistributionModuleName, sdk.NewCoins(params.KeyRotationFee))
->>>>>>> 4ee4046d
-	if err != nil {
-		return nil, err
-	}
-
-<<<<<<< HEAD
-	// overwrites NewPubKey in validator.ConsPubKey
-	val, ok := validator.(types.Validator)
-	if !ok {
-		return nil, errorsmod.Wrapf(sdkerrors.ErrInvalidType, "Expecting types.Validator, got %T", validator)
-	}
-
-=======
->>>>>>> 4ee4046d
+	if err != nil {
+		return nil, err
+	}
+
 	// Add ConsPubKeyRotationHistory for tracking rotation
 	err = k.setConsPubKeyRotationHistory(
 		ctx,
 		valAddr,
-<<<<<<< HEAD
-		val.ConsensusPubkey,
-=======
 		validator2.ConsensusPubkey,
->>>>>>> 4ee4046d
 		msg.NewPubkey,
 		params.KeyRotationFee,
 	)
