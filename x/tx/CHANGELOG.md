<!--
Guiding Principles:

Changelogs are for humans, not machines.
There should be an entry for every single version.
The same types of changes should be grouped.
Versions and sections should be linkable.
The latest version comes first.
The release date of each version is displayed.
Mention whether you follow Semantic Versioning.

Usage:

Change log entries are to be added to the Unreleased section under the
appropriate stanza (see below). Each entry should ideally include a tag and
the Github issue reference in the following format:

* (<tag>) [#<issue-number>] Changelog message.

Types of changes (Stanzas):

"Features" for new features.
"Improvements" for changes in existing functionality.
"Deprecated" for soon-to-be removed features.
"Bug Fixes" for any bug fixes.
"API Breaking" for breaking exported APIs used by developers building on SDK.
Ref: https://keepachangelog.com/en/1.0.0/
-->

# Changelog

## Unreleased

<<<<<<< HEAD
=======
### Features

>>>>>>> f8e2d984
* [#15414](https://github.com/cosmos/cosmos-sdk/pull/15414) Add basic transaction decoding support.

### API Breaking

* [#15581](https://github.com/cosmos/cosmos-sdk/pull/15581) `GetSignersOptions` and `directaux.SignModeHandlerOptions` now
require a `signing.ProtoFileResolver` interface instead of `protodesc.Resolver`.
* [#15742](https://github.com/cosmos/cosmos-sdk/pull/15742) The `direct_aux` package has been renamed to `directaux` in line with Go conventions. No other types were changed during the package rename.
* [#15748](https://github.com/cosmos/cosmos-sdk/pull/15748) Rename signing.SignerData.ChainId to .ChainID, in line with Go conventions.

### Bug Fixes

* (signing/textual) [#15730](https://github.com/cosmos/cosmos-sdk/pull/15730) make IntValueRenderer.Parse: gracefully handle "" + fuzz

## v0.4.0

### API Breaking

* [#13793](https://github.com/cosmos/cosmos-sdk/pull/13793) `direct_aux.NewSignModeHandler` constructor function now returns an additional error argument.
* [#15278](https://github.com/cosmos/cosmos-sdk/pull/15278) Move `x/tx/{textual,aminojson}` into `x/tx/signing`.
* [#15302](https://github.com/cosmos/cosmos-sdk/pull/15302) `textual.NewSignModeHandler` now takes an options struct instead of a simple coin querier argument. It also returns an error.

### Improvements

* [#15302](https://github.com/cosmos/cosmos-sdk/pull/15302) Add support for a custom registry (e.g. gogo's MergedRegistry) to be plugged into SIGN_MODE_TEXTUAL.
* [#15557](https://github.com/cosmos/cosmos-sdk/pull/15557) Implement unknown field filtering.
* [#15515](https://github.com/cosmos/cosmos-sdk/pull/15515) Implement SIGN_MODE_LEGACY_AMINO_JSON handler.<|MERGE_RESOLUTION|>--- conflicted
+++ resolved
@@ -31,11 +31,8 @@
 
 ## Unreleased
 
-<<<<<<< HEAD
-=======
 ### Features
 
->>>>>>> f8e2d984
 * [#15414](https://github.com/cosmos/cosmos-sdk/pull/15414) Add basic transaction decoding support.
 
 ### API Breaking
